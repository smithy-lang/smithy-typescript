--- conflicted
+++ resolved
@@ -42,77 +42,10 @@
 import { prepareRequest } from "./prepareRequest";
 import { SignatureV4Base, SignatureV4CryptoInit, SignatureV4Init } from "./SignatureV4Base";
 
-<<<<<<< HEAD
 export class SignatureV4
   extends SignatureV4Base
   implements RequestPresigner, RequestSigner, StringSigner, EventSigner, MessageSigner
 {
-=======
-/**
- * @public
- */
-export interface SignatureV4Init {
-  /**
-   * The service signing name.
-   */
-  service: string;
-
-  /**
-   * The region name or a function that returns a promise that will be
-   * resolved with the region name.
-   */
-  region: string | Provider<string>;
-
-  /**
-   * The credentials with which the request should be signed or a function
-   * that returns a promise that will be resolved with credentials.
-   */
-  credentials: AwsCredentialIdentity | Provider<AwsCredentialIdentity>;
-
-  /**
-   * A constructor function for a hash object that will calculate SHA-256 HMAC
-   * checksums.
-   */
-  sha256: ChecksumConstructor | HashConstructor;
-
-  /**
-   * Whether to uri-escape the request URI path as part of computing the
-   * canonical request string. This is required for every AWS service, except
-   * Amazon S3, as of late 2017.
-   *
-   * @default [true]
-   */
-  uriEscapePath?: boolean;
-
-  /**
-   * Whether to calculate a checksum of the request body and include it as
-   * either a request header (when signing) or as a query string parameter
-   * (when presigning). This is required for AWS Glacier and Amazon S3 and optional for
-   * every other AWS service as of late 2017.
-   *
-   * @default [true]
-   */
-  applyChecksum?: boolean;
-}
-
-/**
- * @public
- */
-export interface SignatureV4CryptoInit {
-  sha256: ChecksumConstructor | HashConstructor;
-}
-
-/**
- * @public
- */
-export class SignatureV4 implements RequestPresigner, RequestSigner, StringSigner, EventSigner, MessageSigner {
-  private readonly service: string;
-  private readonly regionProvider: Provider<string>;
-  private readonly credentialProvider: Provider<AwsCredentialIdentity>;
-  private readonly sha256: ChecksumConstructor | HashConstructor;
-  private readonly uriEscapePath: boolean;
-  private readonly applyChecksum: boolean;
->>>>>>> bb4f6ff0
   private readonly headerFormatter = new HeaderFormatter();
 
   constructor({
