/*
 * Copyright 2022 Amazon.com, Inc. or its affiliates. All Rights Reserved.
 *
 * Licensed under the Apache License, Version 2.0 (the "License").
 * You may not use this file except in compliance with the License.
 * A copy of the License is located at
 *
 *  http://aws.amazon.com/apache2.0
 *
 * or in the "license" file accompanying this file. This file is distributed
 * on an "AS IS" BASIS, WITHOUT WARRANTIES OR CONDITIONS OF ANY KIND, either
 * express or implied. See the License for the specific language governing
 * permissions and limitations under the License.
 */

package software.amazon.smithy.typescript.codegen;

import static software.amazon.smithy.typescript.codegen.CodegenUtils.getBlobPayloadMembers;
import static software.amazon.smithy.typescript.codegen.CodegenUtils.getBlobStreamingMembers;
import static software.amazon.smithy.typescript.codegen.CodegenUtils.writeClientCommandBlobPayloadInputType;
import static software.amazon.smithy.typescript.codegen.CodegenUtils.writeClientCommandBlobPayloadOutputType;
import static software.amazon.smithy.typescript.codegen.CodegenUtils.writeClientCommandStreamingInputType;
import static software.amazon.smithy.typescript.codegen.CodegenUtils.writeClientCommandStreamingOutputType;

import java.nio.file.Paths;
import java.util.HashMap;
import java.util.HashSet;
import java.util.List;
import java.util.Map;
import java.util.Objects;
import java.util.Optional;
import java.util.Set;
import java.util.TreeSet;
import java.util.function.Consumer;
import java.util.function.Function;
import java.util.stream.Collectors;
import software.amazon.smithy.build.FileManifest;
import software.amazon.smithy.codegen.core.ReservedWords;
import software.amazon.smithy.codegen.core.ReservedWordsBuilder;
import software.amazon.smithy.codegen.core.Symbol;
import software.amazon.smithy.codegen.core.SymbolProvider;
import software.amazon.smithy.model.Model;
import software.amazon.smithy.model.knowledge.OperationIndex;
import software.amazon.smithy.model.knowledge.TopDownIndex;
import software.amazon.smithy.model.node.ObjectNode;
import software.amazon.smithy.model.shapes.MemberShape;
import software.amazon.smithy.model.shapes.OperationShape;
import software.amazon.smithy.model.shapes.ServiceShape;
import software.amazon.smithy.model.shapes.Shape;
import software.amazon.smithy.model.shapes.ShapeId;
import software.amazon.smithy.model.shapes.StructureShape;
import software.amazon.smithy.model.traits.DeprecatedTrait;
import software.amazon.smithy.model.traits.DocumentationTrait;
import software.amazon.smithy.model.traits.ErrorTrait;
import software.amazon.smithy.model.traits.ExamplesTrait;
import software.amazon.smithy.model.traits.InternalTrait;
import software.amazon.smithy.model.traits.StreamingTrait;
<<<<<<< HEAD
import software.amazon.smithy.rulesengine.traits.EndpointRuleSetTrait;
=======
import software.amazon.smithy.typescript.codegen.documentation.DocumentationExampleGenerator;
>>>>>>> 59e99521
import software.amazon.smithy.typescript.codegen.documentation.StructureExampleGenerator;
import software.amazon.smithy.typescript.codegen.endpointsV2.RuleSetParameterFinder;
import software.amazon.smithy.typescript.codegen.integration.ProtocolGenerator;
import software.amazon.smithy.typescript.codegen.integration.RuntimeClientPlugin;
import software.amazon.smithy.typescript.codegen.schema.SchemaGenerationAllowlist;
import software.amazon.smithy.typescript.codegen.schema.ShapeGroupingIndex;
import software.amazon.smithy.typescript.codegen.sections.CommandBodyExtraCodeSection;
import software.amazon.smithy.typescript.codegen.sections.CommandConstructorCodeSection;
import software.amazon.smithy.typescript.codegen.sections.CommandPropertiesCodeSection;
import software.amazon.smithy.typescript.codegen.sections.PreCommandClassCodeSection;
import software.amazon.smithy.typescript.codegen.sections.SmithyContextCodeSection;
import software.amazon.smithy.typescript.codegen.util.CommandWriterConsumer;
import software.amazon.smithy.typescript.codegen.util.PropertyAccessor;
import software.amazon.smithy.typescript.codegen.validation.SensitiveDataFinder;
import software.amazon.smithy.utils.SmithyInternalApi;

/**
 * Generates a client command using plugins.
 */
@SmithyInternalApi
final class CommandGenerator implements Runnable {

    static final String COMMANDS_FOLDER = "commands";
    static final String SCHEMAS_FOLDER = "schemas";

    private final TypeScriptSettings settings;
    private final Model model;
    private final ServiceShape service;
    private final OperationShape operation;
    private final SymbolProvider symbolProvider;
    private final TypeScriptWriter writer;
    private final Symbol symbol;
    private final List<RuntimeClientPlugin> runtimePlugins;
    private final OperationIndex operationIndex;
    private final Symbol inputType;
    private final Symbol outputType;
    private final ProtocolGenerator protocolGenerator;
    private final ApplicationProtocol applicationProtocol;
    private final SensitiveDataFinder sensitiveDataFinder;
    private final ReservedWords reservedWords = new ReservedWordsBuilder()
        .loadWords(Objects.requireNonNull(TypeScriptClientCodegenPlugin.class.getResource("reserved-words.txt")))
        .build();

    CommandGenerator(
            TypeScriptSettings settings,
            Model model,
            OperationShape operation,
            SymbolProvider symbolProvider,
            TypeScriptWriter writer,
            List<RuntimeClientPlugin> runtimePlugins,
            ProtocolGenerator protocolGenerator,
            ApplicationProtocol applicationProtocol) {
        this.settings = settings;
        this.model = model;
        this.service = settings.getService(model);
        this.operation = operation;
        this.symbolProvider = symbolProvider;
        this.writer = writer;
        this.runtimePlugins = runtimePlugins.stream()
                .filter(plugin -> plugin.matchesOperation(model, service, operation))
                .collect(Collectors.toList());
        this.protocolGenerator = protocolGenerator;
        this.applicationProtocol = applicationProtocol;
        sensitiveDataFinder = new SensitiveDataFinder(model);

        symbol = symbolProvider.toSymbol(operation);
        operationIndex = OperationIndex.of(model);
        inputType = symbol.expectProperty("inputType", Symbol.class);
        outputType = symbol.expectProperty("outputType", Symbol.class);
    }

    @Override
    public void run() {
        addInputAndOutputTypes();
        generateClientCommand();
    }

    private void generateClientCommand() {
        Symbol serviceSymbol = symbolProvider.toSymbol(service);
        String configType = ServiceBareBonesClientGenerator.getResolvedConfigTypeName(serviceSymbol);

        // Add required imports.
        writer.addRelativeImport(configType, null, Paths.get(".", serviceSymbol.getNamespace()));
        writer.addRelativeImport("ServiceInputTypes", null, Paths.get(".", serviceSymbol.getNamespace()));
        writer.addRelativeImport("ServiceOutputTypes", null, Paths.get(".", serviceSymbol.getNamespace()));
        writer.addImport("Command", "$Command", TypeScriptDependency.AWS_SMITHY_CLIENT);

        String name = symbol.getName();

        StringBuilder additionalDocs = new StringBuilder()
            .append("\n")
            .append(getCommandExample(
                    serviceSymbol.getName(), configType, name, inputType.getName(), outputType.getName()))
            .append("\n")
            .append(getThrownExceptions())
            .append("\n")
            .append(getCuratedExamples(name));

        boolean operationHasDocumentation = operation.hasTrait(DocumentationTrait.class);

        if (operationHasDocumentation) {
            writer.writeShapeDocs(
                operation,
                shapeDoc -> shapeDoc + additionalDocs
            );
        } else {
            boolean isPublic = !operation.hasTrait(InternalTrait.class);
            boolean isDeprecated = operation.hasTrait(DeprecatedTrait.class);

            writer.writeDocs(
                (isPublic ? "@public\n" : "@internal\n")
                + (isDeprecated ? "@deprecated\n" : "")
                + additionalDocs
            );
        }

        // Section of items like TypeScript @ts-ignore
        writer.injectSection(PreCommandClassCodeSection.builder()
            .settings(settings)
            .model(model)
            .service(service)
            .operation(operation)
            .symbolProvider(symbolProvider)
            .runtimeClientPlugins(runtimePlugins)
            .protocolGenerator(protocolGenerator)
            .applicationProtocol(applicationProtocol)
            .build());
        writer.openBlock(
            "export class $L extends $$Command.classBuilder<$T, $T, $L, ServiceInputTypes, ServiceOutputTypes>()",
            ".build() {", // class open bracket.
            name, inputType, outputType, configType,
            () -> {
                generateEndpointParameterInstructionProvider();
                generateCommandMiddlewareResolver(configType);
                writeSerde();
            });
        // Ctor section.
        writer.injectSection(CommandConstructorCodeSection.builder()
            .settings(settings)
            .model(model)
            .service(service)
            .operation(operation)
            .symbolProvider(symbolProvider)
            .runtimeClientPlugins(runtimePlugins)
            .protocolGenerator(protocolGenerator)
            .applicationProtocol(applicationProtocol)
            .build());
        // Section for adding custom command properties.
        writer.injectSection(CommandPropertiesCodeSection.builder()
            .settings(settings)
            .model(model)
            .service(service)
            .operation(operation)
            .symbolProvider(symbolProvider)
            .runtimeClientPlugins(runtimePlugins)
            .protocolGenerator(protocolGenerator)
            .applicationProtocol(applicationProtocol)
            .build());
        // Hook for adding more methods to the command.
        writer.injectSection(CommandBodyExtraCodeSection.builder()
            .settings(settings)
            .model(model)
            .service(service)
            .operation(operation)
            .symbolProvider(symbolProvider)
            .runtimeClientPlugins(runtimePlugins)
            .protocolGenerator(protocolGenerator)
            .applicationProtocol(applicationProtocol)
            .build());

        {
            // This block places the most commonly sought type definitions
            // closer to the command definition, for navigation assistance
            // in IDEs.
            Shape operationInputShape = model.expectShape(operation.getInputShape());
            Symbol baseInput = symbolProvider.toSymbol(operationInputShape);
            Shape operationOutputShape = model.expectShape(operation.getOutputShape());
            Symbol baseOutput = symbolProvider.toSymbol(operationOutputShape);

            writer.write("/** @internal type navigation helper, not in runtime. */");
            writer.openBlock("declare protected static __types: {", "};", () -> {
                String baseInputStr = operationInputShape.getAllMembers().isEmpty()
                    ? "{}"
                    : baseInput.getName();
                String baseOutputStr = operationOutputShape.getAllMembers().isEmpty()
                    ? "{}"
                    : baseOutput.getName();
                writer.write("""
                api: {
                    input: $L;
                    output: $L;
                };""", baseInputStr, baseOutputStr);
                writer.write("""
                sdk: {
                    input: $T;
                    output: $T;
                };""", inputType, outputType);
            });
        }

        writer.write("}"); // class close bracket.
    }

    private String getCommandExample(
            String serviceName, String configName, String commandName,
            String commandInput, String commandOutput
    ) {
        String packageName = settings.getPackageName();
<<<<<<< HEAD
        return "@example\n"
                + "Use a bare-bones client and the command you need to make an API call.\n"
                + "```javascript\n"
                + String.format("import { %s, %s } from \"%s\"; // ES Modules import%n", serviceName, commandName,
                        packageName)
                + String.format("// const { %s, %s } = require(\"%s\"); // CommonJS import%n", serviceName, commandName,
                        packageName)
                + String.format("const client = new %s(config);%n", serviceName)
                + String.format("const input = %s%n",
                        StructureExampleGenerator.generateStructuralHintDocumentation(
                                model.getShape(operation.getInputShape()).get(), model, false, true))
                + String.format("const command = new %s(input);%n", commandName)
                + "const response = await client.send(command);\n"
                + getReadStreamExample()
                + String.format("%s%n",
                        StructureExampleGenerator.generateStructuralHintDocumentation(
                                model.getShape(operation.getOutputShape()).get(), model, true, false))
                + "\n```\n"
                + "\n"
                + String.format("@param %s - {@link %s}%n", commandInput, commandInput)
                + String.format("@returns {@link %s}%n", commandOutput)
                + String.format("@see {@link %s} for command's `input` shape.%n", commandInput)
                + String.format("@see {@link %s} for command's `response` shape.%n", commandOutput)
                + String.format("@see {@link %s | config} for %s's `config` shape.%n", configName, serviceName);
=======
        String exampleDoc = "@example\n"
            + "Use a bare-bones client and the command you need to make an API call.\n"
            + "```javascript\n"
            + String.format("import { %s, %s } from \"%s\"; // ES Modules import%n", serviceName, commandName,
                    packageName)
            + String.format("// const { %s, %s } = require(\"%s\"); // CommonJS import%n", serviceName, commandName,
                    packageName)
            + String.format("// import type { %sConfig } from \"%s\";%n", serviceName, packageName)
            + String.format("const config = {}; // type is %sConfig%n", serviceName)
            + String.format("const client = new %s(config);%n", serviceName)
            + String.format("const input = %s%n",
                    StructureExampleGenerator.generateStructuralHintDocumentation(
                            model.getShape(operation.getInputShape()).get(), model, false, true))
            + String.format("const command = new %s(input);%n", commandName)
            + "const response = await client.send(command);"
            + getStreamingBlobOutputAddendum()
            + "\n"
            + String.format("%s%n",
                    StructureExampleGenerator.generateStructuralHintDocumentation(
                            model.getShape(operation.getOutputShape()).get(), model, true, false))
            + "\n```\n"
            + "\n"
            + String.format("@param %s - {@link %s}%n", commandInput, commandInput)
            + String.format("@returns {@link %s}%n", commandOutput)
            + String.format("@see {@link %s} for command's `input` shape.%n", commandInput)
            + String.format("@see {@link %s} for command's `response` shape.%n", commandOutput)
            + String.format("@see {@link %s | config} for %s's `config` shape.%n", configName, serviceName);

        return exampleDoc;
    }

    /**
     * Handwritten examples from the operation ExamplesTrait.
     */
    private String getCuratedExamples(String commandName) {
        String exampleDoc = "";
        if (operation.getTrait(ExamplesTrait.class).isPresent()) {
            List<ExamplesTrait.Example> examples = operation.getTrait(ExamplesTrait.class).get().getExamples();
            StringBuilder buffer = new StringBuilder();

            for (ExamplesTrait.Example example : examples) {
                ObjectNode input = example.getInput();
                Optional<ObjectNode> output = example.getOutput();
                buffer
                    .append("\n")
                    .append(String.format("@example %s%n", example.getTitle()))
                    .append("```javascript\n")
                    .append(String.format("// %s%n", example.getDocumentation().orElse("")))
                    .append("""
                    const input = %s;
                    const command = new %s(input);
                    const response = await client.send(command);%s
                    /* response is
                    %s
                    */
                    """.formatted(
                        DocumentationExampleGenerator.inputToJavaScriptObject(input),
                        commandName,
                        getStreamingBlobOutputAddendum(),
                        DocumentationExampleGenerator.outputToJavaScriptObject(output.orElse(null))
                    ))
                    .append("```")
                    .append("\n");
            }

            exampleDoc +=  buffer.toString();
        }
        return exampleDoc;
    }

    /**
     * @param operation - to query.
     * @return member name of the streaming blob http payload, or empty string.
     */
    private String getStreamingBlobOutputMember(OperationShape operation) {
        return (model.expectShape(operation.getOutputShape()))
            .getAllMembers()
            .values()
            .stream()
            .filter(memberShape -> {
                Shape target = model.expectShape(memberShape.getTarget());
                return target.isBlobShape() && (
                    target.hasTrait(StreamingTrait.class)
                        || memberShape.hasTrait(StreamingTrait.class)
                );
            })
            .map(MemberShape::getMemberName)
            .findFirst()
            .orElse("");
    }

    /**
     * @return e.g. appendable "const bytes = await response.Body.transformToByteArray();".
     */
    private String getStreamingBlobOutputAddendum() {
        String streamingBlobAddendum = "";
        String streamingBlobMemberName = getStreamingBlobOutputMember(operation);
        if (!streamingBlobMemberName.isEmpty()) {
            String propAccess = PropertyAccessor.getFrom("response", streamingBlobMemberName);
            streamingBlobAddendum = """
                    \n// consume or destroy the stream to free the socket.
                    const bytes = await %s.transformToByteArray();
                    // const str = await %s.transformToString();
                    // %s.destroy(); // only applicable to Node.js Readable streams.
                    """.formatted(
                propAccess,
                propAccess,
                propAccess
            );
        }
        return streamingBlobAddendum;
>>>>>>> 59e99521
    }

    private String getReadStreamExample() {
        String streamingBlobOutputMemberName = model.expectShape(operation.getOutputShape())
            .asStructureShape().get()
            .getAllMembers()
            .values()
            .stream()
            .filter(ms -> {
                Shape target = model.expectShape(ms.getTarget());
                return target.isBlobShape()
                    && (ms.hasTrait(StreamingTrait.class) || target.hasTrait(StreamingTrait.class));
            })
            .findFirst()
            .map(MemberShape::getMemberName)
            .orElse("");

        if (!streamingBlobOutputMemberName.isEmpty()) {
            return """
                // Read the stream or discard it to free the socket.
                const bytes = await response[`%s`].transformToByteArray();\n"""
                .formatted(streamingBlobOutputMemberName);
        }
        return "";
    }

    private String getThrownExceptions() {
        List<ShapeId> errors = operation.getErrors();
        StringBuilder buffer = new StringBuilder();
        for (ShapeId error : errors) {
            Shape errorShape = model.getShape(error).get();
            Optional<DocumentationTrait> doc = errorShape.getTrait(DocumentationTrait.class);
            ErrorTrait errorTrait = errorShape.getTrait(ErrorTrait.class).get();

            if (doc.isPresent()) {
                buffer.append(String.format("@throws {@link %s} (%s fault)%n %s",
                        error.getName(), errorTrait.getValue(), doc.get().getValue()));
            } else {
                buffer.append(String.format("@throws {@link %s} (%s fault)",
                        error.getName(), errorTrait.getValue()));
            }
            buffer.append("\n\n");
        }

        String name = CodegenUtils.getServiceName(settings, model, symbolProvider);
        buffer.append(String.format("@throws {@link %s}%n", CodegenUtils.getServiceExceptionName(name)));
        buffer.append(String.format("<p>Base exception class for all service exceptions from %s service.</p>%n", name));

        return buffer.toString();
    }

    private void generateEndpointParameterInstructionProvider() {
        writer.addImport(
            "commonParams", null,
            Paths.get(".", CodegenUtils.SOURCE_FOLDER, "endpoint/EndpointParameters").toString()
        );

        RuleSetParameterFinder parameterFinder = new RuleSetParameterFinder(service);
        Map<String, String> staticContextParamValues = parameterFinder.getStaticContextParamValues(operation);
        Map<String, String> contextParams = parameterFinder.getContextParams(
            model.getShape(operation.getInputShape()).get()
        );
        Map<String, String> operationContextParamValues = parameterFinder.getOperationContextParamValues(operation);

        if (staticContextParamValues.isEmpty() && contextParams.isEmpty() && operationContextParamValues.isEmpty()) {
            writer.write(".ep(commonParams)");
            return;
        }

        writer.write(".ep({")
            .indent();
        {
            writer.write("...commonParams,");
            Set<String> paramNames = new HashSet<>();

            staticContextParamValues.forEach((name, value) -> {
                paramNames.add(name);
                writer.write(
                    "$L: { type: \"staticContextParams\", value: $L },",
                    name, value);
            });

            contextParams.forEach((name, memberName) -> {
                if (!paramNames.contains(name)) {
                    writer.write(
                        "$L: { type: \"contextParams\", name: \"$L\" },",
                        name, memberName);
                }
                paramNames.add(name);
            });

            operationContextParamValues.forEach((name, jmesPathForInputInJs) -> {
                writer.write(
                    """
                    $L: { type: "operationContextParams", get: (input?: any) => $L },
                    """,
                    name, jmesPathForInputInJs);
            });
        }
        writer.write("})")
            .dedent();
    }

    private void generateCommandMiddlewareResolver(String configType) {
        Symbol serde = TypeScriptDependency.MIDDLEWARE_SERDE.createSymbol("getSerdePlugin");
        boolean schemaMode = SchemaGenerationAllowlist.allows(service.getId(), settings);

        Function<StructureShape, String> getFilterFunctionName = input -> {
            if (sensitiveDataFinder.findsSensitiveDataIn(input) && !schemaMode) {
                Symbol inputSymbol = symbolProvider.toSymbol(input);
                String filterFunctionName = inputSymbol.getName() + "FilterSensitiveLog";
                writer.addRelativeImport(
                    filterFunctionName,
                    null,
                    Paths.get(".", inputSymbol.getNamespace()));
                return filterFunctionName;
            }
            return "void 0";
        };
        String inputFilterFn = operationIndex
            .getInput(operation)
            .map(getFilterFunctionName)
            .orElse("void 0");

        String outputFilterFn = operationIndex
            .getOutput(operation)
            .map(getFilterFunctionName)
            .orElse("void 0");

        writer.pushState()
            .putContext("client", symbolProvider.toSymbol(service).getName())
            .putContext("command", symbolProvider.toSymbol(operation).getName())
            .putContext("service", service.toShapeId().getName())
            .putContext("operation", operation.toShapeId().getName())
            .putContext("inputFilter", inputFilterFn)
            .putContext("outputFilter", outputFilterFn)
            .putContext("configType", configType)
            .putContext("optionsType", applicationProtocol.getOptionsType())
            .putContext("inputType", inputType)
            .putContext("outputType", outputType);

        writer.write(
            """
                .m(function (this: any, Command: any, cs: any, config: $configType:L, o: any) {
                    return [
            """
        );
        {
            // Add serialization and deserialization plugin.
            if (!schemaMode) {
                writer.write("$T(config, this.serialize, this.deserialize),", serde);
            }

            // EndpointsV2
            writer.addImport(
                "getEndpointPlugin",
                null,
                TypeScriptDependency.MIDDLEWARE_ENDPOINTS_V2);
            writer.write(
                """
                getEndpointPlugin(config, Command.getEndpointParameterInstructions()),"""
            );
            // Add customizations.
            addCommandSpecificPlugins();
        }
        writer.write(
            """
                ];
            })"""
        ); // end middleware.

        String filters = schemaMode ? "" : ".f($inputFilter:L, $outputFilter:L)";

        // context, filters
        writer.openBlock(
            """
            .s($service:S, $operation:S, {
            """,
            """
            })
            .n($client:S, $command:S)%s""".formatted(filters),
            () -> {
                writer.pushState(SmithyContextCodeSection.builder()
                    .settings(settings)
                    .model(model)
                    .service(service)
                    .operation(operation)
                    .symbolProvider(symbolProvider)
                    .runtimeClientPlugins(runtimePlugins)
                    .protocolGenerator(protocolGenerator)
                    .applicationProtocol(applicationProtocol)
                    .build());
                writer.popState();
            }
        );
        writer.popState();
    }

    private void addInputAndOutputTypes() {
        writer.writeDocs("@public");
        writer.write("export type { __MetadataBearer };");
        writer.write("export { $$Command };");

        writeInputType(inputType.getName(), operationIndex.getInput(operation), symbol.getName());
        writeOutputType(outputType.getName(), operationIndex.getOutput(operation), symbol.getName());
        writer.write("");
    }

    private void writeInputType(String typeName, Optional<StructureShape> inputShape, String commandName) {
        if (inputShape.isPresent()) {
            StructureShape input = inputShape.get();
            List<MemberShape> blobStreamingMembers = getBlobStreamingMembers(model, input);
            List<MemberShape> blobPayloadMembers = getBlobPayloadMembers(model, input);

            if (!blobStreamingMembers.isEmpty()) {
                writeClientCommandStreamingInputType(
                    writer, symbolProvider.toSymbol(input), typeName,
                    blobStreamingMembers.get(0), commandName
                );
            } else if (!blobPayloadMembers.isEmpty()) {
                writeClientCommandBlobPayloadInputType(
                    writer, symbolProvider.toSymbol(input), typeName,
                    blobPayloadMembers.get(0), commandName
                );
            } else {
                writer.writeDocs("@public\n\nThe input for {@link " + commandName + "}.");
                writer.write("export interface $L extends $T {}", typeName, symbolProvider.toSymbol(input));
            }
        } else {
            // If the input is non-existent, then use an empty object.
            writer.writeDocs("@public\n\nThe input for {@link " + commandName + "}.");
            writer.write("export interface $L {}", typeName);
        }
    }

    private void writeOutputType(String typeName, Optional<StructureShape> outputShape, String commandName) {
        // Output types should always be MetadataBearers, possibly in addition
        // to a defined output shape.
        writer.addImport("MetadataBearer", "__MetadataBearer", TypeScriptDependency.SMITHY_TYPES);
        if (outputShape.isPresent()) {
            StructureShape output = outputShape.get();
            List<MemberShape> blobStreamingMembers = getBlobStreamingMembers(model, output);
            List<MemberShape> blobPayloadMembers = getBlobPayloadMembers(model, output);

            if (!blobStreamingMembers.isEmpty()) {
                writeClientCommandStreamingOutputType(
                    writer, symbolProvider.toSymbol(output), typeName,
                    blobStreamingMembers.get(0), commandName
                );
            } else if (!blobPayloadMembers.isEmpty()) {
                writeClientCommandBlobPayloadOutputType(
                    writer, symbolProvider.toSymbol(output), typeName,
                    blobPayloadMembers.get(0), commandName
                );
            } else {
                writer.writeDocs("@public\n\nThe output of {@link " + commandName + "}.");
                writer.write("export interface $L extends $T, __MetadataBearer {}",
                        typeName, symbolProvider.toSymbol(outputShape.get()));
            }
        } else {
            writer.writeDocs("@public\n\nThe output of {@link " + commandName + "}.");
            writer.write("export interface $L extends __MetadataBearer {}", typeName);
        }
    }

    private void addCommandSpecificPlugins() {
        // Some plugins might only apply to specific commands. They are added to the
        // command's middleware stack here. Plugins that apply to all commands are
        // applied automatically when the Command's middleware stack is copied from
        // the service's middleware stack.
        for (RuntimeClientPlugin plugin : runtimePlugins) {
            plugin.getPluginFunction().ifPresent(pluginSymbol -> {
                // Construct additional parameters string
                Map<String, Object> paramsMap = plugin.getAdditionalPluginFunctionParameters(
                        model, service, operation);


                // Construct writer context
                Map<String, Object> symbolMap = new HashMap<>();
                symbolMap.put("pluginFn", pluginSymbol);
                for (Map.Entry<String, Object> entry : paramsMap.entrySet()) {
                    if (entry.getValue() instanceof Symbol) {
                        symbolMap.put(entry.getKey(), entry.getValue());
                    }
                }
                writer.pushState();
                writer.putContext(symbolMap);
                writer.openBlock("$pluginFn:T(config", "),", () -> {
                    List<String> additionalParameters = CodegenUtils.getFunctionParametersList(paramsMap);
                    Map<String, CommandWriterConsumer> clientAddParamsWriterConsumers =
                        plugin.getOperationAddParamsWriterConsumers();
                    if (additionalParameters.isEmpty() && clientAddParamsWriterConsumers.isEmpty()) {
                        return;
                    }
                    writer.openBlock(", { ", " }", () -> {
                        // caution: using String.join instead of templating
                        // because additionalParameters may contain Smithy syntax.
                        if (!additionalParameters.isEmpty()) {
                            writer.writeInline(String.join(", ", additionalParameters) + ", ");
                        }
                        clientAddParamsWriterConsumers.forEach((key, consumer) -> {
                            writer.writeInline("$L: $C,", key, (Consumer<TypeScriptWriter>) (w -> {
                                consumer.accept(w, CommandConstructorCodeSection.builder()
                                    .settings(settings)
                                    .model(model)
                                    .service(service)
                                    .symbolProvider(symbolProvider)
                                    .runtimeClientPlugins(runtimePlugins)
                                    .applicationProtocol(applicationProtocol)
                                    .build());
                            }));
                        });
                    });
                });
                writer.popState();
            });
        }
    }

    private void writeSchemaSerde() {
        ShapeGroupingIndex shapeTree = ShapeGroupingIndex.of(model);
        String operationSchema = reservedWords.escape(operation.getId().getName());
        writer.addRelativeImport(operationSchema, null, Paths.get(
            ".", CodegenUtils.SOURCE_FOLDER, SCHEMAS_FOLDER, shapeTree.getGroup(operation.getId())
        ));
        writer.write("""
            .sc($L)""",
            operationSchema
        );
    }

    private void writeSerde() {
        if (SchemaGenerationAllowlist.allows(service.getId(), settings)) {
            writeSchemaSerde();
        } else {
            writer
                .write(".ser($L)", getSerdeDispatcher(true))
                .write(".de($L)", getSerdeDispatcher(false));
        }
    }

    private String getSerdeDispatcher(boolean isInput) {
        if (protocolGenerator == null) {
            return "() => { throw new Error(\"No supported protocol was found\"); }";
        } else {
            String serdeFunctionName = isInput
                ? ProtocolGenerator.getSerFunctionShortName(symbol)
                : ProtocolGenerator.getDeserFunctionShortName(symbol);
            writer.addRelativeImport(serdeFunctionName, null,
                Paths.get(".", CodegenUtils.SOURCE_FOLDER, ProtocolGenerator.PROTOCOLS_FOLDER,
                    ProtocolGenerator.getSanitizedName(protocolGenerator.getName())));
            return serdeFunctionName;
        }
    }

    static void writeIndex(
            Model model,
            ServiceShape service,
            SymbolProvider symbolProvider,
            FileManifest fileManifest) {
        TypeScriptWriter writer = new TypeScriptWriter("");

        TopDownIndex topDownIndex = TopDownIndex.of(model);
        Set<OperationShape> containedOperations = new TreeSet<>(topDownIndex.getContainedOperations(service));
        if (containedOperations.isEmpty()) {
            writer.write("export {};");
        } else {
            for (OperationShape operation : containedOperations) {
                writer.write("export * from \"./$L\";", symbolProvider.toSymbol(operation).getName());
            }
        }

        fileManifest.writeFile(
                Paths.get(CodegenUtils.SOURCE_FOLDER, CommandGenerator.COMMANDS_FOLDER, "index.ts").toString(),
                writer.toString());
    }
}<|MERGE_RESOLUTION|>--- conflicted
+++ resolved
@@ -55,11 +55,7 @@
 import software.amazon.smithy.model.traits.ExamplesTrait;
 import software.amazon.smithy.model.traits.InternalTrait;
 import software.amazon.smithy.model.traits.StreamingTrait;
-<<<<<<< HEAD
-import software.amazon.smithy.rulesengine.traits.EndpointRuleSetTrait;
-=======
 import software.amazon.smithy.typescript.codegen.documentation.DocumentationExampleGenerator;
->>>>>>> 59e99521
 import software.amazon.smithy.typescript.codegen.documentation.StructureExampleGenerator;
 import software.amazon.smithy.typescript.codegen.endpointsV2.RuleSetParameterFinder;
 import software.amazon.smithy.typescript.codegen.integration.ProtocolGenerator;
@@ -268,32 +264,6 @@
             String commandInput, String commandOutput
     ) {
         String packageName = settings.getPackageName();
-<<<<<<< HEAD
-        return "@example\n"
-                + "Use a bare-bones client and the command you need to make an API call.\n"
-                + "```javascript\n"
-                + String.format("import { %s, %s } from \"%s\"; // ES Modules import%n", serviceName, commandName,
-                        packageName)
-                + String.format("// const { %s, %s } = require(\"%s\"); // CommonJS import%n", serviceName, commandName,
-                        packageName)
-                + String.format("const client = new %s(config);%n", serviceName)
-                + String.format("const input = %s%n",
-                        StructureExampleGenerator.generateStructuralHintDocumentation(
-                                model.getShape(operation.getInputShape()).get(), model, false, true))
-                + String.format("const command = new %s(input);%n", commandName)
-                + "const response = await client.send(command);\n"
-                + getReadStreamExample()
-                + String.format("%s%n",
-                        StructureExampleGenerator.generateStructuralHintDocumentation(
-                                model.getShape(operation.getOutputShape()).get(), model, true, false))
-                + "\n```\n"
-                + "\n"
-                + String.format("@param %s - {@link %s}%n", commandInput, commandInput)
-                + String.format("@returns {@link %s}%n", commandOutput)
-                + String.format("@see {@link %s} for command's `input` shape.%n", commandInput)
-                + String.format("@see {@link %s} for command's `response` shape.%n", commandOutput)
-                + String.format("@see {@link %s | config} for %s's `config` shape.%n", configName, serviceName);
-=======
         String exampleDoc = "@example\n"
             + "Use a bare-bones client and the command you need to make an API call.\n"
             + "```javascript\n"
@@ -405,7 +375,6 @@
             );
         }
         return streamingBlobAddendum;
->>>>>>> 59e99521
     }
 
     private String getReadStreamExample() {
