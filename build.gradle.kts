/*
 * Copyright 2019 Amazon.com, Inc. or its affiliates. All Rights Reserved.
 *
 * Licensed under the Apache License, Version 2.0 (the "License").
 * You may not use this file except in compliance with the License.
 * A copy of the License is located at
 *
 *  http://aws.amazon.com/apache2.0
 *
 * or in the "license" file accompanying this file. This file is distributed
 * on an "AS IS" BASIS, WITHOUT WARRANTIES OR CONDITIONS OF ANY KIND, either
 * express or implied. See the License for the specific language governing
 * permissions and limitations under the License.
 */

plugins {
    `java-library`
    `maven-publish`
    signing
    checkstyle
    jacoco
    id("com.github.spotbugs") version "5.0.14"
    id("io.codearte.nexus-staging") version "0.30.0"
}

allprojects {
    group = "software.amazon.smithy.typescript"
    version = "0.14.0"
}

// The root project doesn't produce a JAR.
tasks["jar"].enabled = false

// Load the Sonatype user/password for use in publishing tasks.
val sonatypeUser: String? by project
val sonatypePassword: String? by project

/*
 * Sonatype Staging Finalization
 * ====================================================
 *
 * When publishing to Maven Central, we need to close the staging
 * repository and release the artifacts after they have been
 * validated. This configuration is for the root project because
 * it operates at the "group" level.
 */
if (sonatypeUser != null && sonatypePassword != null) {
    apply(plugin = "io.codearte.nexus-staging")

    nexusStaging {
        packageGroup = "software.amazon"
        stagingProfileId = "e789115b6c941"

        username = sonatypeUser
        password = sonatypePassword
    }
}

repositories {
    mavenLocal()
    mavenCentral()
}

subprojects {
    val subproject = this

    /*
     * Java
     * ====================================================
     */
    if (subproject.name != "smithy-typescript-codegen-test") {
        apply(plugin = "java-library")

        java {
            sourceCompatibility = JavaVersion.VERSION_17
            targetCompatibility = JavaVersion.VERSION_17
        }

        tasks.withType<JavaCompile> {
            options.encoding = "UTF-8"
        }

        // Use Junit5's test runner.
        tasks.withType<Test> {
            useJUnitPlatform()
        }

        // Apply junit 5 and hamcrest test dependencies to all java projects.
        dependencies {
<<<<<<< HEAD
            testImplementation("org.junit.jupiter:junit-jupiter-api:5.9.3")
            testImplementation("org.junit.jupiter:junit-jupiter-engine:5.9.2")
=======
            testImplementation("org.junit.jupiter:junit-jupiter-api:5.9.2")
            testImplementation("org.junit.jupiter:junit-jupiter-engine:5.9.3")
>>>>>>> ce07b3d6
            testImplementation("org.junit.jupiter:junit-jupiter-params:5.9.2")
            testImplementation("org.hamcrest:hamcrest:2.2")
        }

        // Reusable license copySpec
        val licenseSpec = copySpec {
            from("${project.rootDir}/LICENSE")
            from("${project.rootDir}/NOTICE")
        }

        // Set up tasks that build source and javadoc jars.
        tasks.register<Jar>("sourcesJar") {
            metaInf.with(licenseSpec)
            from(sourceSets.main.get().allJava)
            archiveClassifier.set("sources")
        }

        tasks.register<Jar>("javadocJar") {
            metaInf.with(licenseSpec)
            from(tasks.javadoc)
            archiveClassifier.set("javadoc")
        }

        // Configure jars to include license related info
        tasks.jar {
            metaInf.with(licenseSpec)
            inputs.property("moduleName", subproject.extra["moduleName"])
            manifest {
                attributes["Automatic-Module-Name"] = subproject.extra["moduleName"]
            }
        }

        // Always run javadoc after build.
        tasks["build"].finalizedBy(tasks["javadoc"])

        /*
         * Maven
         * ====================================================
         */
        apply(plugin = "maven-publish")
        apply(plugin = "signing")

        repositories {
            mavenLocal()
            mavenCentral()
        }

        publishing {
            repositories {
                mavenCentral {
                    url = uri("https://aws.oss.sonatype.org/service/local/staging/deploy/maven2/")
                    credentials {
                        username = sonatypeUser
                        password = sonatypePassword
                    }
                }
            }

            publications {
                create<MavenPublication>("mavenJava") {
                    from(components["java"])

                    // Ship the source and javadoc jars.
                    artifact(tasks["sourcesJar"])
                    artifact(tasks["javadocJar"])

                    // Include extra information in the POMs.
                    afterEvaluate {
                        pom {
                            name.set(subproject.extra["displayName"].toString())
                            description.set(subproject.description)
                            url.set("https://github.com/awslabs/smithy")
                            licenses {
                                license {
                                    name.set("Apache License 2.0")
                                    url.set("http://www.apache.org/licenses/LICENSE-2.0.txt")
                                    distribution.set("repo")
                                }
                            }
                            developers {
                                developer {
                                    id.set("smithy")
                                    name.set("Smithy")
                                    organization.set("Amazon Web Services")
                                    organizationUrl.set("https://aws.amazon.com")
                                    roles.add("developer")
                                }
                            }
                            scm {
                                url.set("https://github.com/awslabs/smithy.git")
                            }
                        }
                    }
                }
            }
        }

        // Don't sign the artifacts if we didn't get a key and password to use.
        val signingKey: String? by project
        val signingPassword: String? by project
        if (signingKey != null && signingPassword != null) {
            signing {
                useInMemoryPgpKeys(signingKey, signingPassword)
                sign(publishing.publications["mavenJava"])
            }
        }

        /*
         * CheckStyle
         * ====================================================
         */
        apply(plugin = "checkstyle")

        tasks["checkstyleTest"].enabled = false

        /*
         * Tests
         * ====================================================
         *
         * Configure the running of tests.
         */
        // Log on passed, skipped, and failed test events if the `-Plog-tests` property is set.
        if (project.hasProperty("log-tests")) {
            tasks.test {
                testLogging.events("passed", "skipped", "failed")
            }
        }

        /*
         * Code coverage
         * ====================================================
         */
        apply(plugin = "jacoco")

        // Always run the jacoco test report after testing.
        tasks["test"].finalizedBy(tasks["jacocoTestReport"])

        // Configure jacoco to generate an HTML report.
        tasks.jacocoTestReport {
            reports {
                xml.isEnabled = false
                csv.isEnabled = false
                html.destination = file("$buildDir/reports/jacoco")
            }
        }

        /*
         * Spotbugs
         * ====================================================
         */
        apply(plugin = "com.github.spotbugs")

        // We don't need to lint tests.
        tasks["spotbugsTest"].enabled = false

        // Configure the bug filter for spotbugs.
        spotbugs {
            setEffort("max")
            val excludeFile = File("${project.rootDir}/config/spotbugs/filter.xml")
            if (excludeFile.exists()) {
                excludeFilter.set(excludeFile)
            }
        }
    }
}<|MERGE_RESOLUTION|>--- conflicted
+++ resolved
@@ -87,13 +87,8 @@
 
         // Apply junit 5 and hamcrest test dependencies to all java projects.
         dependencies {
-<<<<<<< HEAD
             testImplementation("org.junit.jupiter:junit-jupiter-api:5.9.3")
-            testImplementation("org.junit.jupiter:junit-jupiter-engine:5.9.2")
-=======
-            testImplementation("org.junit.jupiter:junit-jupiter-api:5.9.2")
             testImplementation("org.junit.jupiter:junit-jupiter-engine:5.9.3")
->>>>>>> ce07b3d6
             testImplementation("org.junit.jupiter:junit-jupiter-params:5.9.2")
             testImplementation("org.hamcrest:hamcrest:2.2")
         }
